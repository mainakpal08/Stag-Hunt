--- conflicted
+++ resolved
@@ -1736,7 +1736,6 @@
             "average_time_to_start": self.average_time_to_start(data),
         })
 
-<<<<<<< HEAD
     def isplit(self, seq, splitters):
         """ Split a list into nested lists on a value (or tuple or list of values)
             Found at: https://stackoverflow.com/questions/4322705/split-a-list-into-nested-lists-on-a-value
@@ -1747,28 +1746,6 @@
             for k,g in itertools.groupby(seq, lambda x:x in splitters)
             if not k
         ]
-=======
-    def ssplit2(self, seq, splitters):
-        """ Split a list into nested lists on a value (or tuple of values)
-            Found at: https://stackoverflow.com/questions/4322705/split-a-list-into-nested-lists-on-a-value
-            auxilary function to number_of_actions
-        """
-        seq = list(seq)
-        if splitters and seq:
-            splitters = set(splitters).intersection(seq)
-            if splitters:
-                result=[]
-                begin=0
-                for end in range(len(seq)):
-                    if seq[end] in splitters:
-                        if end > begin:
-                            result.append(seq[begin:end])
-                        begin=end+1
-                if begin < len(seq):
-                    result.append(seq[begin:])
-                return result
-        return [seq]
->>>>>>> abc916ae
 
     def number_of_actions_per_round(self, origin_ids, moves):
         """ Calculate number of moves/player for a specific round
@@ -1798,11 +1775,7 @@
         origin_ids = [set(x[11] for x in moves)][0]
 
         # split the move data of entire game into lists containing move data for each round
-<<<<<<< HEAD
         rounds_moves = self.isplit(moves_and_round_breaks, round_breaks)
-=======
-        rounds_moves = self.ssplit2(moves_and_round_breaks, tuple(round_breaks))
->>>>>>> abc916ae
 
         # parse each rounds moves, one at a time
         round_number = 1
