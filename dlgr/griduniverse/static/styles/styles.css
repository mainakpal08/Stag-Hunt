.container {
    max-width: 60rem !important;
    margin-top: 4rem !important;
}

#instructions {
    display: none;
}

.loading {
    border: 1px solid #9b4dca;
}

#progress-percentage {
    vertical-align: top;
}

#dashboard { }

.GroupIndicator {
    display: inline-block;
    height: 10px;
    width: 10px;
    margin-right: 10px;
}

#ad-logo {
    width: 100px;
}

.PlayerScore, .GroupScore {
  display: inline-block;
  width: 40px;
  padding-left: 10px;
}

canvas {
    display: none;
    margin-left: 0px !important;
    margin-right: 0px !important;
    margin-top: 0px !important;
}

#chat {
    width: 100%;
}

#chatlog {
    margin-top: 10px;
    overflow-y: auto;
    border: 1px solid #cccccc;
    min-height: 100px;
    height: calc(100vh - 475px);
    color: #333333;
}

#chatlog ul {
    list-style-type: none;
    margin: 0;
    padding: 0;
}

#chatlog li {
    padding-top: 2px;
    padding-bottom: 2px;
    padding-left: 8px;
    padding-right: 0px;
    margin-bottom: 0px;
}

#chatlog li:nth-child(odd) {
    background: #eee;
}

#chat form {
    display: none;
}

.name {
    font-weight: bold;
}

#message {
    width: 300px;
    background-color: #eeeeee;
    margin-top: 5px;
    border: 1px solid #cccccc;
    padding: 10px;
    border-radius: 3px;
}

#submit-message {
    background:none;
    border:none;
    margin:0;
    padding-left: 5px;
    color: #1693A5;
    font-weight: bold;
}

#game-over {
    display: none;
}

#opt-out {
    position: fixed;
    bottom: 0;
    right: 0;
}

.DIFI {
    border: solid 1px #ccc;
    width: 100%;
    margin: 10px auto;
    padding-top: 40%;
    position: relative;
}

.DIFI-controls {
    left: 10px;
    position: absolute;
    text-align: center;
    top: 10px;
}

.DIFI-controls button {
    margin-right: 5px;
    padding: 0 1.5rem;
}

.DIFI-range {
    position: absolute;
    left: 10%;
    right: 10%;
    top: 55%;
    padding-top: 20%;
    transform: translateY(-50%);
}

.DIFI-me {
    background-color: rgba(255, 255, 255, .8);
    border: solid 1px #000;
    border-radius: 50%;
    cursor: move;
    cursor: grab;
    cursor: -webkit-grab;
    padding-top: 25%;
    position: absolute;
    left: 0;
    top: 0;
    width: 25%;
    user-select: none;
}

.DIFI-me.dragging {
    cursor: move;
    cursor: grabbing;
    cursor: -webkit-grabbing;
}

.DIFI-me label {
    cursor: move;
    cursor: grab;
    cursor: -webkit-grab;
    position: absolute;
    left: 50%;
    top: 50%;
    transform: translate(-50%, -50%);
}

.DIFI-group {
    background-color: #ccc;
    background-position: 50% 50%;
    background-size: cover;
    border-radius: 50%;
    left: 80%;
    padding-top: 30%;
    position: absolute;
    top: 55%;
    transform: translate(-50%, -50%);
    width: 30%;
}

.DIFI-group label {
    position: absolute;
    left: 50%;
    top: 0;
    transform: translate(-50%, -100%);
    white-space: nowrap;
}

#donate button {
    padding: 0 0.5rem;
    text-transform: uppercase;
    font-weight: bold;
    line-height: 2.5rem;
    height: auto;
}

#donate label {
    display: inline;
    vertical-align: middle;
    padding-right: 0.5rem;
}

#donate button#public-donate:active, #donate button#public-donate:focus {
    color: #9b4dca;
    background-color: #ffffff;
}

#donate button:focus, #donate button:hover, #donate button#public-donate:hover {
    color: #ffffff;
    background-color: #9b4dca;
}

<<<<<<< HEAD
img.donate {
margin-bottom:-5px;
=======
form .likert {
  list-style:none;
  width:100%;
  margin:0;
  display:block;
  border-bottom:2px solid #efefef;
}
form .likert:last-of-type {
  border-bottom:0;
}
form .likert:before {
  content: '';
  position:relative;
  top:11px;
  left:5.5%;
  display:block;
  background-color:#efefef;
  height:4px;
  width:78%;
}
form .likert li {
  display:inline-block;
  width:12%;
  text-align:center;
  vertical-align: top;
}
form .likert li input[type=radio] {
  display:block;
  position:relative;
  color: #000;
  top:0;
  left:50%;
  margin-left:-6px;
}
form .likert li label {
  width:100%;
  font-weight: normal;
  font-size: calc(9px + 0.50vw);
  transform: scale(0.85, 1);
  -webkit-transform: scale(0.85, 1);
  display: inline-block;
}
img.team {
  height: 35px;
  width: 35px;
  margin: 0px 2px -2px 2px;
>>>>>>> 13c3a707
}<|MERGE_RESOLUTION|>--- conflicted
+++ resolved
@@ -213,10 +213,9 @@
     background-color: #9b4dca;
 }
 
-<<<<<<< HEAD
 img.donate {
 margin-bottom:-5px;
-=======
+
 form .likert {
   list-style:none;
   width:100%;
@@ -224,9 +223,11 @@
   display:block;
   border-bottom:2px solid #efefef;
 }
+
 form .likert:last-of-type {
   border-bottom:0;
 }
+
 form .likert:before {
   content: '';
   position:relative;
@@ -237,12 +238,14 @@
   height:4px;
   width:78%;
 }
+
 form .likert li {
   display:inline-block;
   width:12%;
   text-align:center;
   vertical-align: top;
 }
+
 form .likert li input[type=radio] {
   display:block;
   position:relative;
@@ -251,6 +254,7 @@
   left:50%;
   margin-left:-6px;
 }
+
 form .likert li label {
   width:100%;
   font-weight: normal;
@@ -259,9 +263,9 @@
   -webkit-transform: scale(0.85, 1);
   display: inline-block;
 }
+
 img.team {
   height: 35px;
   width: 35px;
   margin: 0px 2px -2px 2px;
->>>>>>> 13c3a707
 }