/*global allow_exit, create_agent, getUrlParameter, require, settings, submitResponses */
/*jshint esversion: 6 */

(function (allow_exit, getUrlParameter, require, reqwest, settings, submitResponses) {

var util = require("util");
var grid = require("./index");
var position = require("mouse-position");
var Mousetrap = require("mousetrap");
var ReconnectingWebSocket = require("reconnecting-websocket");
var $ = require("jquery");
var gaussian = require("gaussian");
var Color = require('color');

function coordsToIdx(x, y, columns) {
  return y * columns + x;
}

function animateColor(color) {
  if (settings.background_animation) {
    rand = Math.random() * 0.02;
  } else {
    rand = 0.01;
  }
  return [
    color[0] * 0.95 + rand,
    color[1] * 0.95 + rand,
    color[2] * 0.95 + rand
  ];
}

class Section {
  // Represents the currently visible section (window) of the grid

  constructor(data, left, top) {
    this.left = left;
    this.top = top;
    this.columns = settings.window_columns;
    this.rows = settings.window_rows;
    this.data = [];
    this.textures = [];
    // build data array for just this section
    for (var j = 0; j < this.rows; j++) {
      for (var i = 0; i < this.columns; i++) {
        this.data.push(data[this.sectionCoordsToGridIdx(i, j)]);
        this.textures.push(0);
      }
    }
  }

  gridCoordsToSectionIdx(x, y) {
    // Convert grid coordinates to section data array index
    return (y - this.top) * this.columns + (x - this.left);
  }

  sectionCoordsToGridIdx(x, y) {
    // Convert section coordinates to grid data array index
    return coordsToIdx(this.left + x, this.top + y, settings.columns);
  }

  plot(x, y, color, texture) {
    // Set color at position (x, y) in full-grid coordinates.
    if (x >= this.left && x < this.left + this.columns) {
      if (y >= this.top && y < this.top + this.rows) {
        this.data[this.gridCoordsToSectionIdx(x, y)] = color;
        if (texture !== undefined ){
          this.textures[this.gridCoordsToSectionIdx(x, y)] = texture;
        }
        background[coordsToIdx(x, y, settings.columns)] = color;
      }
    }
  }

  map(func) {
    // For each cell, call func with (x, y, color) to get the new color
    for (var j = 0; j < this.rows; j++) {
      for (var i = 0; i < this.columns; i++) {
        var idx = coordsToIdx(i, j, this.columns);
        this.data[idx] = Reflect.apply(
          func, this, [this.left + i, this.top + j, this.data[idx]]);
      }
    }
  }
}

var background = [];
for (var j = 0; j < settings.rows; j++) {
  for (var i = 0; i < settings.columns; i++) {
    var color = [0, 0, 0];
    for (var k = 0; k < 15; k++) {
      color = animateColor(color);
    }
    background.push(color);
  }
}
var initialSection = new Section(background, 0, 0);

var PLAYER_COLORS = {
  "BLUE": [0.50, 0.86, 1.00],
  "YELLOW": [1.00, 0.86, 0.50],
  "RED": [0.64, 0.11, 0.31]
};
var GREEN = [0.51, 0.69, 0.61];
var WHITE = [1.00, 1.00, 1.00];
var INVISIBLE_COLOR = [0.66, 0.66, 0.66];
var CHANNEL = "griduniverse";
var CONTROL_CHANNEL = "griduniverse_ctrl";

var pixels = grid(initialSection.data, initialSection.textures, {
  rows: settings.window_rows,
  columns: settings.window_columns,
  size: settings.block_size,
  padding: settings.padding,
  background: [0.1, 0.1, 0.1],
  formatted: true
});

var mouse = position(pixels.canvas);

var isSpectator = false;
var start = performance.now();
var food = [];
var foodConsumed = [];
var walls = [];
var row, column, rand, color;

var color2idx = function(color) {
  var colors = Object.values(PLAYER_COLORS);
  var value = color.join(',');
  for (var idx=0; idx < colors.length; idx++) {
    if (colors[idx].join(',') === value) {
      return idx;
    }
  }
};

var color2name = function(color) {
  for (var name in PLAYER_COLORS) {
    if (PLAYER_COLORS.hasOwnProperty(name) && PLAYER_COLORS[name].join(',') == color) {
      return name;
    }
  }
};

var Food = function(settings) {
  if (!(this instanceof Food)) {
    return new Food();
  }
  this.id = settings.id;
  this.position = settings.position;
  this.color = settings.color;
  return this;
};

var Wall = function(settings) {
  if (!(this instanceof Wall)) {
    return new Wall();
  }
  this.position = settings.position;
  this.color = settings.color;
  return this;
};

var Player = function(settings) {
  if (!(this instanceof Player)) {
    return new Player();
  }
  this.id = settings.id;
  this.position = settings.position;
  this.color = settings.color;
  this.motion_auto = settings.motion_auto;
  this.motion_direction = settings.motion_direction;
  this.motion_speed_limit = settings.motion_speed_limit;
  this.motion_timestamp = settings.motion_timestamp;
  this.score = settings.score;
  this.payoff = settings.payoff;
  this.name = settings.name;
  this.identity_visible = settings.identity_visible;
  return this;
};

Player.prototype.move = function(direction) {

  function _hasWall(position) {
    for (var i = 0; i < walls.length; i++) {
      if (position == walls[i].position) {
         return false;
      }
    }
    return true;
  }

  this.motion_direction = direction;

  var ts = performance.now() - start,
      waitTime = 1000 / this.motion_speed_limit;

  if (ts > this.motion_timestamp + waitTime) {
    var newPosition = this.position.slice();

    switch (direction) {
      case "up":
        if (this.position[0] > 0) {
          newPosition[0] -= 1;
        }
        break;

      case "down":
        if (this.position[0] < settings.rows - 1) {
          newPosition[0] += 1;
        }
        break;

      case "left":
        if (this.position[1] > 0) {
          newPosition[1] -= 1;
        }
        break;

      case "right":
        if (this.position[1] < settings.columns - 1) {
          newPosition[1] += 1;
        }
        break;

      default:
        console.log("Direction not recognized.");
    }
    if (
      !_hasWall(newPosition) &
      (!players.isPlayerAt(position) || settings.player_overlap)
    ) {
      this.position = newPosition;
      this.motion_timestamp = ts;
    }
  }
};

var playerSet = (function () {

    var PlayerSet = function (settings) {
        if (!(this instanceof PlayerSet)) {
            return new PlayerSet(settings);
        }

        this._players = {};
        this.ego_id = settings.ego_id;
    };


    PlayerSet.prototype.isPlayerAt = function (position) {
      var id, player;

      for (id in this._players) {
        if (this._players.hasOwnProperty(id)) {
          player = this._players[id];
          if (position === player.position) {
            return true;
          }
        }
      }
      return false;
    };


    PlayerSet.prototype.drawToGrid = function (grid) {
      var positions = [],
          idx,
          player,
          id,
          minScore,
          maxScore,
          d,
          color;
      if (settings.score_visible) {
        minScore = this.minScore();
        maxScore = this.maxScore();
      }

      for (id in this._players) {
        if (this._players.hasOwnProperty(id)) {
          player = this._players[id];
          if (player.motion_auto) {
            player.move(player.motion_direction);
          }
          if (id === this.ego_id || settings.others_visible) {

            if (player.identity_visible) {
              color = player.color;
            } else {
              color = (id === this.ego_id) ? Color.rgb(player.color).desaturate(0.6).rgb().array() : INVISIBLE_COLOR;
            }
            if (settings.score_visible) {
              if (maxScore-minScore > 0) {
                d = 0.75 * (1 - (player.score-minScore)/(maxScore-minScore));
              } else {
                d = 0.375;
              }
              color = Color.rgb(player.color).desaturate(d).rgb().array();
            } else {
              color = player.color;
            }
            var texture = 0;
            if (settings.use_identicons) {
              texture = parseInt(id);
            }
            grid.plot(player.position[1], player.position[0], color, texture);
          }
        }
      }
    };

    PlayerSet.prototype.nearest = function (row, column) {
      var distances = [],
                      distance,
                      player,
                      id;

      for (id in this._players) {
        if (this._players.hasOwnProperty(id)) {
          player = this._players[id];
          if (player.hasOwnProperty('position')) {
            distance = Math.abs(row - player.position[0]) + Math.abs(column - player.position[1]);
            distances.push({"player": player, "distance": distance});
          }
        }
      }

      distances.sort(function (a, b) {
        return a.distance - b.distance;
      });

      return distances[0].player;
    };

    PlayerSet.prototype.ego = function () {
      return this.get(this.ego_id);
    };

    PlayerSet.prototype.get = function (id) {
      return this._players[id];
    };

    PlayerSet.prototype.count = function () {
      return Object.keys(this._players).length;
    };

    PlayerSet.prototype.update = function (playerData) {
      var currentPlayerData,
          i;

      for (i = 0; i < playerData.length; i++) {
        currentPlayerData = playerData[i];
        this._players[currentPlayerData.id] = new Player(currentPlayerData);
      }
    };

    PlayerSet.prototype.maxScore = function () {
        var id;
        maxScore = 0;
        for (id in this._players) {
            if (this._players[id].score > maxScore) {
                maxScore = this._players[id].score;
            }
        }
        return maxScore;
    };

    PlayerSet.prototype.minScore = function () {
        var id;
        minScore = Infinity;
        for (id in this._players) {
            if (this._players[id].score < minScore) {
                minScore = this._players[id].score;
            }
        }
        return minScore;
    };

    PlayerSet.prototype.each = function (callback) {
      var i = 0;
      for (var id in this._players) {
        if (this._players.hasOwnProperty(id)) {
          callback(i, this._players[id]);
          i++;
        }
      }
    };

    PlayerSet.prototype.group_scores = function () {
      var group_scores = {};

      this.each(function (i, player) {
        var color_name = color2name(player.color);
        var cur_score = group_scores[color_name] || 0;
        group_scores[color_name] = cur_score + Math.round(player.score);
      });

      var group_order = Object.keys(group_scores).sort(function (a, b) {
        return group_scores[a] > group_scores[b] ? -1 : (group_scores[a] < group_scores[b] ? 1 : 0);
      });

      return group_order.map(function(color_name) {
        return {name: color_name, score: group_scores[color_name]};
      });
    };

    PlayerSet.prototype.player_scores = function () {
      var player_order = [];

      this.each(function(i, player) {
        player_order.push({id: player.id, name: player.name, score:player.score});
      });

      player_order = player_order.sort(function (a, b) {
        return a.score > b.score ? -1 : (a.score < b.score ? 1 : 0);
      });

      return player_order;
    };

    return PlayerSet;
}());

var GUSocket = (function () {

    var makeSocket = function (endpoint, channel, tolerance) {
      var ws_scheme = (window.location.protocol === "https:") ? 'wss://' : 'ws://',
          app_root = ws_scheme + location.host + '/',
          socket;

      socket = new ReconnectingWebSocket(
        app_root + endpoint + "?channel=" + channel + "&tolerance=" + tolerance
      );
      socket.debug = true;

      return socket;
    };

    var dispatch = function (self, event) {
        var marker = self.broadcastChannel + ':';
        if (event.data.indexOf(marker) !== 0) {
          console.log(
            "Message was not on channel " + self.broadcastChannel + ". Ignoring.");
          return;
        }
        var msg = JSON.parse(event.data.substring(marker.length));

        var callback = self.callbackMap[msg.type];
        if (typeof callback !== 'undefined') {
          callback(msg);
        } else {
          console.log("Unrecognized message type " + msg.type + ' from backend.');
        }
    };


    /*
     * Public API
     */
    var Socket = function (settings) {
        if (!(this instanceof Socket)) {
            return new Socket(settings);
        }

        var self = this,
            isOpen = $.Deferred(),
            tolerance = typeof(settings.lagTolerance) !== 'undefined' ? settings.lagTolerance : 0.1;

        this.broadcastChannel = settings.broadcast;
        this.controlChannel = settings.control;
        this.callbackMap = settings.callbackMap;


        this.socket = makeSocket(
          settings.endpoint, this.broadcastChannel, tolerance);

        this.socket.onmessage = function (event) {
          dispatch(self, event);
        };
    };

    Socket.prototype.open = function () {
      var isOpen = $.Deferred();

      this.socket.onopen = function (event) {
        isOpen.resolve();
      };

      return isOpen;
    };

    Socket.prototype.send = function (data) {
      var msg = JSON.stringify(data),
          channel = this.controlChannel;

      console.log("Sending message to the " + channel + " channel: " + msg);
      this.socket.send(channel + ':' + msg);
    };

    Socket.prototype.broadcast = function (data) {
      var msg = JSON.stringify(data),
          channel = this.broadcastChannel;

      console.log("Broadcasting message to the " + channel + " channel: " + msg);
      this.socket.send(channel + ':' + msg);
    };


    return Socket;
}());

// ego will be updated on page load
var players = playerSet({'ego_id': undefined});

pixels.canvas.style.marginLeft = window.innerWidth * 0.03 / 2 + "px";
pixels.canvas.style.marginTop = window.innerHeight * 0.04 / 2 + "px";
document.body.style.transition = "0.3s all";
document.body.style.background = "#ffffff";

var startTime = performance.now();

pixels.frame(function() {
  // Update the background.
  var ego = players.ego(),
      w = getWindowPosition(),
      limitVisibility,
      dimness,
      rescaling,
      i, j, x, y;

  var section = new Section(background, w.left, w.top);

  // Animate background for each visible cell
  section.map(function(x, y, color) {
    var newColor = animateColor(color);
    background[coordsToIdx(x, y, settings.columns)] = newColor;
    return newColor;
  });

  for (i = 0; i < food.length; i++) {
    // Players digest the food.
    if (players.isPlayerAt(food[i].position)) {
      foodConsumed.push(food.splice(i, 1));
    } else {
      if (settings.food_visible) {
        section.plot(food[i].position[1], food[i].position[0], food[i].color);
      }
    }
  }

  // Draw the players:
  players.drawToGrid(section);

  // Draw the walls.
  if (settings.walls_visible) {
    walls.forEach(function(w) {
      section.plot(w.position[1], w.position[0], w.color);
    });
  }

  // Add the Gaussian mask.
  var elapsedTime = performance.now() - startTime;
  var visibilityNow = clamp(
    (settings.visibility * elapsedTime) / (1000 * settings.visibility_ramp_time),
    3,
    settings.visibility
  );
  if (settings.highlightEgo) {
    visibilityNow = Math.min(visibilityNow, 4);
  }
  var g = gaussian(0, Math.pow(visibilityNow, 2));
  rescaling = 1 / g.pdf(0);

  if (!isSpectator) {
    if (typeof ego !== "undefined") {
      x = ego.position[1];
      y = ego.position[0];
    } else {
      x = 1e100;
      y = 1e100;
    }
    section.map(function(i, j, color) {
      dimness = g.pdf(distance(x, y, i, j)) * rescaling;
      var newColor = [
        color[0] * dimness,
        color[1] * dimness,
        color[2] * dimness
      ];
      return newColor;
    });
  }
<<<<<<< HEAD

  pixels.update(section.data, section.textures);
=======
  pixels.update(section.data);
>>>>>>> 8400b256
});

function clamp(val, min, max) {
  return Math.max(min, Math.min(max, val));
}

function distance(x, y, xx, yy) {
  return Math.sqrt((xx - x) * (xx - x) + (yy - y) * (yy - y));
}

function arraysEqual(arr1, arr2) {
  for (var i = arr1.length; i--; ) {
    if (arr1[i] !== arr2[i]) {
      return false;
    }
  }
  return true;
}

function arraySearch(arr, val) {
    for (var i = 0; i < arr.length; i++) {
      if (arraysEqual(arr[i], val)) {
        return i;
      }
    }
    return false;
}

function getRandomInt(min, max) {
  return Math.floor(Math.random() * (max - min + 1)) + min;
}

function getWindowPosition() {
  var ego = players.ego(),
      w = {
        left: 0,
        top: 0,
        columns: settings.window_columns,
        rows: settings.window_rows
      };

  if (typeof ego !== 'undefined') {
    w.left = clamp(
      ego.position[1] - Math.floor(settings.window_columns / 2),
      0, settings.columns - settings.window_columns);
    w.top = clamp(
      ego.position[0] - Math.floor(settings.window_rows / 2),
      0, settings.rows - settings.window_rows);
  }
  return w;
}

function bindGameKeys(socket) {
  var directions = ["up", "down", "left", "right"],
      repeatDelayMS = 1000 / settings.motion_speed_limit,
      lastDirection = null,
      repeatIntervalId = null,
      highlightEgo = false;

  function moveInDir(direction) {
    players.ego().move(direction);
    var msg = {
      type: "move",
      player_id: players.ego().id,
      move: direction
    };
    socket.send(msg);
  }

  directions.forEach(function(direction) {
    Mousetrap.bind(
      direction,
      function() {
        if (direction === lastDirection) {
          return;
        }

        // New direction may be pressed before previous dir key is released
        if (repeatIntervalId) {
          console.log("Clearing interval for new keydown");
          clearInterval(repeatIntervalId);
        }

        moveInDir(direction); // Move once immediately so there's no lag
        lastDirection = direction;
        repeatIntervalId = setInterval(moveInDir, repeatDelayMS, direction);
        console.log("Repeating new direction: " + direction + " (" + repeatIntervalId + ")");
      },
      'keydown'
    );

    Mousetrap.bind(
      direction,
      function() {
        if (direction) {
          console.log("Calling clearInterval() for " + direction + " (" + repeatIntervalId + ")");
          clearInterval(repeatIntervalId);
          lastDirection = null;
        }
      },
      "keyup"
    );

  });

  Mousetrap.bind("space", function () {
    var msg = {
      type: "plant_food",
      player_id: players.ego().id,
      position: players.ego().position
    };
    socket.send(msg);
  });

  if (settings.mutable_colors) {
    Mousetrap.bind('c', function () {
      keys = Object.keys(PLAYER_COLORS);
      values = Object.values(PLAYER_COLORS);
      index = arraySearch(values, players.ego().color);
      nextItem = keys[(index + 1) % keys.length];
      players.ego().color = PLAYER_COLORS[nextItem];
      var msg = {
        type: "change_color",
        player_id: players.ego().id,
        color: players.ego().color
      };
      socket.send(msg);
    });
  }

  if (settings.identity_signaling) {
    Mousetrap.bind("v", function () {
      var ego = players.ego();
      ego.identity_visible = !ego.identity_visible;
      var msg = {
        type: "toggle_visible",
        player_id: ego.id,
        identity_visible: ego.identity_visible
      };
      socket.send(msg);
    });
  }

  if (settings.build_walls) {
    Mousetrap.bind("w", function () {
      var msg = {
        type: "build_wall",
        player_id: players.ego().id,
        position: players.ego().position
      };
      socket.send(msg);
    });
  }

  Mousetrap.bind("h", function () {
      settings.highlightEgo = !settings.highlightEgo;
  });
}

function onChatMessage(msg) {
  var name,
      entry;

  if (settings.pseudonyms) {
    name = players.get(msg.player_id).name;
  } else {
    name = "Player " + msg.player_index;
  }
  entry = "<span class='name'>" + name + ":</span> ";
  $("#messages").append(($("<li>").text(msg.contents)).prepend(entry));
  $("#chatlog").scrollTop($("#chatlog")[0].scrollHeight);
}

function onDonationProcessed(msg) {
  var ego = players.ego(),
      donor = players.get(msg.donor_id),
      recipient_id = msg.recipient_id,
      team_idx,
      donor_name,
      recipient_name,
      entry;

  if (donor === ego) {
    donor_name = 'You';
  } else {
    donor_name = "Player " + donor.name;
  }

  if (recipient_id === ego.id) {
    recipient_name = 'you';
  } else if (recipient_id === 'all') {
    recipient_name = 'all players';
  } else if (recipient_id.indexOf('group:') === 0) {
    team_idx = +recipient_id.substring(6);
    recipient_name = 'all ' + Object.keys(PLAYER_COLORS)[team_idx] + ' players';
  } else {
    recipient_name = players.get(recipient_id).name;
  }

  entry = donor_name + " gave " + recipient_name + " " + msg.amount;
  if (msg.amount === 1) {
    entry += " point.";
  } else {
    entry += " points.";
  }
  $("#messages").append($("<li>").html(entry));
  $("#chatlog").scrollTop($("#chatlog")[0].scrollHeight);
  $('#individual-donate, #group-donate').addClass('button-outline');
  $('#donate label').text($('#donate label').data('orig-text'));
  settings.donation_type = null;
}

function onGameStateChange(msg) {
  var ego,
      state;

  if (settings.paused_game) {
    $("#time").html(0);
    return;
  }

  // Update remaining time.
  $("#time").html(Math.max(Math.round(msg.remaining_time), 0));

  // Update round.
  if (settings.num_rounds > 1) {
      $("#round").html(msg.round + 1);
  }

  // Update players.
  state = JSON.parse(msg.grid);
  players.update(state.players);
  ego = players.ego();

  // Update donation status
  settings.donation_active = state.donation_active;

  // Update food.
  food = [];
  for (var j = 0; j < state.food.length; j++) {
    food.push(
      new Food({
        id: state.food[j].id,
        position: state.food[j].position,
        color: state.food[j].color
      })
    );
  }

  // Update walls if they haven't been created yet.
  if (walls.length === 0) {
    for (var k = 0; k < state.walls.length; k++) {
      walls.push(
        new Wall({
          position: state.walls[k].position,
          color: state.walls[k].color
        })
      );
    }
  }

  // If new walls have been added, draw them
  if (walls.length != state.walls.length) {
    for (var k = walls.length; k < state.walls.length; k++) {
      walls.push(
        new Wall({
          position: state.walls[k].position,
          color: state.walls[k].color
        })
      );
    }
  }

  // Update displayed score, set donation info.
  if (ego !== undefined) {
    $("#score").html(Math.round(ego.score));
    $("#dollars").html(ego.payoff.toFixed(2));
    window.state = msg.grid;
    window.ego = ego.id;
    if (settings.donation_amount &&
        ego.score >= settings.donation_amount &&
        players.count() > 1 &&
        settings.donation_active
    ) {
      $('#individual-donate, #group-donate, #public-donate').prop('disabled', false);
    } else {
      $('#donation-instructions').text('');
      $('#individual-donate, #group-donate, #public-donate').prop('disabled', true);
    }
  }
}

function pushMessage(html) {
  $("#messages").append(($("<li>").html(html)));
  $("#chatlog").scrollTop($("#chatlog")[0].scrollHeight);
}

function displayLeaderboards(msg, callback) {
  if (!settings.leaderboard_group && !settings.leaderboard_individual) {
    if (callback) callback();
    return;
  }
  var i;
  if (msg.type == 'new_round') {
    pushMessage("<span class='name'>Moderator:</span> the round " + msg.round + ' standings are&hellip;');
  } else {
    pushMessage("<span class='name'>Moderator:</span> the final standings are &hellip;");
  }
  if (settings.leaderboard_group) {
    if (settings.leaderboard_individual) {
      pushMessage('<em>Group</em>');
    }
    var group_scores = players.group_scores();
    var rgb_map = function (e) { return Math.round(e * 255); };
    for (i = 0; i < group_scores.length; i++) {
      var group = group_scores[i];
      var color = PLAYER_COLORS[group.name].map(rgb_map);
      pushMessage('<span class="GroupScore">' + group.score + '</span><span class="GroupIndicator" style="background-color:' + Color.rgb(color).string() +';"></span>');
    }
  }
  if (settings.leaderboard_individual) {
    if (settings.leaderboard_group) {
      pushMessage('<em>Individual</em>');
    }
    var player_scores = players.player_scores();
    var ego_id = players.ego_id;
    for (i = 0; i < player_scores.length; i++) {
      var player = player_scores[i];
      var player_name = player.name;
      if (ego_id == player.id) {
        player_name = '<em>' + player_name + ' (You)</em>';
      }
      pushMessage('<span class="PlayerScore">' + Math.round(player.score) + '</span><span class="PlayerName">' + player_name + '</span>');
    }
  }
  if (settings.leaderboard_time) {
    settings.paused_game = true;
    setTimeout(function () {
        settings.paused_game = false;
        if (callback) callback();
      }, 1000 * settings.leaderboard_time);
  } else if (callback) callback();
}

function gameOverHandler(isSpectator, player_id) {
  if (isSpectator) {
    return function (msg) {
      $("#game-over").show();
      allow_exit();
    };
  }
  return function (msg) {
    displayLeaderboards(msg, function () {
      $("#game-over").show();
      allow_exit();
      $("#dashboard").hide();
      $("#instructions").hide();
      $("#chat").hide();
      window.location.href = "/questionnaire?participant_id=" + player_id;
    });
    pixels.canvas.style.display = "none";
  };
}

$(document).ready(function() {
  var player_id = getUrlParameter('participant_id'),
      socketSettings = {
        'endpoint': 'chat',
        'broadcast': CHANNEL,
        'control': CONTROL_CHANNEL,
        'lagTolerance': 0.001,
        'callbackMap': {
          'chat': onChatMessage,
          'donation_processed': onDonationProcessed,
          'state': onGameStateChange,
          'new_round': displayLeaderboards,
          'stop': gameOverHandler(isSpectator, player_id)
        }
      },
      socket = new GUSocket(socketSettings);

  isSpectator = typeof player_id === 'undefined';

  socket.open().done(function () {
      var data = {
        type: 'connect',
        player_id: isSpectator ? 'spectator' : player_id
      };
      socket.send(data);
    }
  );

  players.ego_id = player_id;
  $('#donate label').data('orig-text', $('#donate label').text());

  // Append the canvas.
  $("#grid").append(pixels.canvas);

  // Opt out of the experiment.
  $("#opt-out").click(function() {
    allow_exit();
    window.location.href = "/questionnaire?participant_id=" + player_id;
  });

  if (isSpectator) {
    $(".for-players").hide();
  }

  // Consent to the experiment.
  $("#go-to-experiment").click(function() {
    allow_exit();
    window.location.href = "/exp";
  });

  // Submit the questionnaire.
  $("#submit-questionnaire").click(function() {
    submitResponses();
  });

  $("#finish-reading").click(function() {
    $("#stimulus").hide();
    $("#response-form").show();
    $("#submit-response").removeClass("disabled");
    $("#submit-response").html("Submit");
  });

  $("#submit-response").click(function() {
    $("#submit-response").addClass("disabled");
    $("#submit-response").html("Sending...");

    var response = $("#reproduction").val();

    $("#reproduction").val("");

    reqwest({
      url: "/info/" + my_node_id,  // XXX my_node_id is undefined(?)
      method: "post",
      data: { contents: response, info_type: "Info" },
      success: function(resp) {
        console.log("Would call create_agent() if defined...");
      }
    });
  });

  if (settings.show_grid) {
    pixels.canvas.style.display = "inline";
  }

  if (settings.show_chatroom) {
    $("#chat form").show();
  }

  var donateToClicked = function() {
    var w = getWindowPosition(),
        row = w.top + pixels2cells(mouse[1]),
        column = w.left + pixels2cells(mouse[0]),
        recipient = players.nearest(row, column),
        donor = players.ego(),
        amt = settings.donation_amount,
        recipient_id,
        msg;

    if (!settings.donation_active) {
      return;
    }

    if (amt > donor.score) {
      return;
    }

    if (settings.donation_type === 'individual') {
      recipient_id = recipient.id;
    } else if (settings.donation_type === 'group') {
      recipient_id = 'group:' +  color2idx(recipient.color).toString();
    } else {
      return;
    }

    if (recipient_id !== donor.id) {
      msg = {
        type: "donation_submitted",
        recipient_id: recipient_id,
        donor_id: donor.id,
        amount: amt
      };
      socket.send(msg);
    }
  };

  var donateToAll = function() {
    var donor = players.ego(),
        amt = settings.donation_amount,
        msg;
    msg = {
      type: "donation_submitted",
      recipient_id: 'all',
      donor_id: donor.id,
      amount: amt
    };
    socket.send(msg);
  };

  var pixels2cells = function(pix) {
    return Math.floor(pix / (settings.block_size + settings.padding));
  };

  $("form").submit(function() {
    try {
      var msg = {
        type: 'chat',
        contents: $("#message").val(),
        player_id: players.ego().id,
        timestamp: performance.now() - start
      };
      // send directly to all clients
      socket.broadcast(msg);
    } catch(err) {
      console.error(err);
    } finally {
      $("#message").val("");
      return false;
    }
  });


  if (!isSpectator) {
    // Main game keys:
    bindGameKeys(socket);
    // Donation click events:
    $(pixels.canvas).click(function (e) {
      donateToClicked();
    });
    $('#public-donate').click(donateToAll);
    $('#group-donate').click(function () {
      if (settings.donation_group) {
        $('#donate label').text('Click on a color');
        settings.donation_type = 'group';
        $(this).prop('disabled', false);
        $(this).removeClass('button-outline');
        $('#individual-donate').addClass('button-outline');
      }
    });
    $('#individual-donate').click(function () {
      if (settings.donation_individual) {
        $('#donate label').text('Click on a player');
        settings.donation_type = 'individual';
        $(this).removeClass('button-outline');
        $('#group-donate').addClass('button-outline');
      }
    });
  }

});

}(allow_exit, getUrlParameter, require, reqwest, settings, submitResponses));<|MERGE_RESOLUTION|>--- conflicted
+++ resolved
@@ -590,12 +590,7 @@
       return newColor;
     });
   }
-<<<<<<< HEAD
-
   pixels.update(section.data, section.textures);
-=======
-  pixels.update(section.data);
->>>>>>> 8400b256
 });
 
 function clamp(val, min, max) {
