--- conflicted
+++ resolved
@@ -125,12 +125,8 @@
     from dallinger.experiments import Griduniverse
     gu = Griduniverse(db_session)
     gu.app_id = 'test app'
-<<<<<<< HEAD
     gu.exp_config = config
     gu.grid.players.clear()
-=======
-    gu.exp_config = active_config
->>>>>>> 284a8594
 
     return gu
 
