/*global allow_exit, create_agent, getUrlParameter, require, settings, submitResponses */

(function (allow_exit, getUrlParameter, require, reqwest, settings, submitResponses) {

var util = require("util");
var css = require("dom-css");
var grid = require("./index");
var position = require("mouse-position");
var Mousetrap = require("mousetrap");
var ReconnectingWebSocket = require("reconnecting-websocket");
var $ = require("jquery");
var gaussian = require("gaussian");

var data = [];
var background = [];
for (var i = 0; i < settings.rows; i++) {
  for (var j = 0; j < settings.columns; j++) {
    data.push([0, 0, 0]);
    background.push([0, 0, 0]);
  }
}

var PLAYER_COLORS = {
  "BLUE": [0.50, 0.86, 1.00],
  "YELLOW": [1.00, 0.86, 0.50],
  "RED": [0.64, 0.11, 0.31]
};
var GREEN = [0.51, 0.69, 0.61];
var WHITE = [1.00, 1.00, 1.00];
var CHANNEL = "griduniverse";
var CHANNEL_MARKER = CHANNEL + ":";
var CONTROL_CHANNEL = "griduniverse_ctrl";

var pixels = grid(data, {
  rows: settings.rows,
  columns: settings.columns,
  size: settings.block_size,
  padding: settings.padding,
  background: [0.1, 0.1, 0.1],
  formatted: true
});

var mouse = position(pixels.canvas);

var library = {
  donation: {
    Frequency: {
      Start: 734.7291558862061,
      ChangeSpeed: 0.23966899924998872,
      ChangeAmount: 8.440642297186233
    },
    Volume: {
      Sustain: 0.09810917608846803,
      Decay: 0.30973154812929393,
      Punch: 0.5908451401277536
    }
  }
};

var start = Date.now();
var food = [];
var foodConsumed = [];
var walls = [];
var row, column, rand, color;

var Food = function(settings) {
  if (!(this instanceof Food)) {
    return new Food();
  }
  this.id = settings.id;
  this.position = settings.position;
  this.color = settings.color;
  return this;
};

var Wall = function(settings) {
  if (!(this instanceof Wall)) {
    return new Wall();
  }
  this.position = settings.position;
  this.color = settings.color;
  return this;
};

var Player = function(settings) {
  if (!(this instanceof Player)) {
    return new Player();
  }
  this.id = settings.id;
  this.position = settings.position;
  this.color = settings.color;
  this.motion_auto = settings.motion_auto;
  this.motion_direction = settings.motion_direction;
  this.motion_speed_limit = settings.motion_speed_limit;
  this.motion_timestamp = settings.motion_timestamp;
  this.score = settings.score;
  this.name = settings.name;
  return this;
};

Player.prototype.move = function(direction) {
  this.motion_direction = direction;

  var ts = Date.now() - start,
      waitTime = 1000 / this.motion_speed_limit;

  if (ts > this.motion_timestamp + waitTime) {
    var newPosition = this.position.slice();

    switch (direction) {
      case "up":
        if (this.position[0] > 0) {
          newPosition[0] -= 1;
        }
        break;

      case "down":
        if (this.position[0] < settings.rows - 1) {
          newPosition[0] += 1;
        }
        break;

      case "left":
        if (this.position[1] > 0) {
          newPosition[1] -= 1;
        }
        break;

      case "right":
        if (this.position[1] < settings.columns - 1) {
          newPosition[1] += 1;
        }
        break;

      default:
        console.log("Direction not recognized.");
    }
    this.motion_timestamp = ts;
  }
};

var playerSet = (function () {

    var PlayerSet = function (settings) {
        if (!(this instanceof PlayerSet)) {
            return new PlayerSet(settings);
        }

        this._players = {};
        this.ego_id = settings.ego_id;
    };


    PlayerSet.prototype.isPlayerAt = function (position) {
      var id, player;

      for (id in this._players) {
        if (this._players.hasOwnProperty(id)) {
          player = this._players[id];
          if (position === player.position) {
            return true;
          }
        }
      }
      return false;
    };


    PlayerSet.prototype.drawToGrid = function (grid) {
      var positions = [],
          idx,
          player,
          id;

      for (id in this._players) {
        if (this._players.hasOwnProperty(id)) {
          player = this._players[id];
          if (player.motion_auto) {
            player.move(player.motion_direction);
          }
          idx = player.position[0] * settings.columns + player.position[1];
          grid[idx] = player.color;
        }
      }
    };

    PlayerSet.prototype.nearest = function (row, column) {
      var distances = [],
                      distance,
                      player,
                      id;

      for (id in this._players) {
        if (this._players.hasOwnProperty(id)) {
          player = this._players[id];
          if (player.hasOwnProperty('position')) {
            distance = Math.abs(row - player.position[0]) + Math.abs(column - player.position[1]);
            distances.push({"player": player, "distance": distance});
          }
        }
      }

      distances.sort(function (a, b) {
        return a.distance - b.distance;
      });

      return distances[0].player;
    };

    PlayerSet.prototype.ego = function () {
      return this.get(this.ego_id);
    };

    PlayerSet.prototype.get = function (id) {
      return this._players[id];
    };

    PlayerSet.prototype.update = function (playerData) {
      var currentPlayerData,
          i;

      for (i = 0; i < playerData.length; i++) {
        currentPlayerData = playerData[i];
        this._players[currentPlayerData.id] = new Player(currentPlayerData);
      }
    };

    return PlayerSet;
}());

// ego will be updated on page load
var players = playerSet({'ego_id': undefined});

pixels.canvas.style.marginLeft = window.innerWidth * 0.03 / 2 + "px";
pixels.canvas.style.marginTop = window.innerHeight * 0.04 / 2 + "px";
document.body.style.transition = "0.3s all";
document.body.style.background = "#ffffff";


pixels.frame(function() {
  // Update the background.
  var ego = players.ego(),
      limitVisibility,
      dimness,
      rescaling,
      idx, i, j, x, y;

  for (i = 0; i < data.length; i++) {
    if (settings.background_animation) {
      rand = Math.random() * 0.02;
    } else {
      rand = 0.01;
    }
    background[i] = [
      background[i][0] * 0.95 + rand,
      background[i][1] * 0.95 + rand,
      background[i][2] * 0.95 + rand
    ];
  }

  data = background;

  for (i = 0; i < food.length; i++) {
    // Players digest the food.
    if (players.isPlayerAt(food[i].position)) {
      foodConsumed.push(food.splice(i, 1));
    } else {
      if (settings.food_visible) {
        idx = food[i].position[0] * settings.columns + food[i].position[1];
        data[idx] = food[i].color;
      }
    }
  }

  // Draw the players:
  players.drawToGrid(data);

  // Draw the walls.
  if (settings.walls_visible) {
    walls.forEach(function(w) {
      data[w.position[0] * settings.columns + w.position[1]] = w.color;
    });
  }

  // Add the Gaussian mask.
  limitVisibility = settings.visibility <
    Math.max(settings.columns, settings.rows);
  if (limitVisibility && typeof ego !== "undefined") {
    var g = gaussian(0, Math.pow(settings.visibility, 2));
    rescaling = 1 / g.pdf(0);
    for (i = 0; i < settings.columns; i++) {
      for (j = 0; j < settings.rows; j++) {
        x = ego.position[0];
        y = ego.position[1];
        dimness = g.pdf(distance(x, y, i, j)) * rescaling;
        idx = i * settings.columns + j;
        data[idx] = [
          data[idx][0] * dimness,
          data[idx][1] * dimness,
          data[idx][2] * dimness
        ];
      }
    }
  }

  pixels.update(data);
});

function distance(x, y, xx, yy) {
  return Math.sqrt((xx - x) * (xx - x) + (yy - y) * (yy - y));
}

function arraysEqual(arr1, arr2) {
  for (var i = arr1.length; i--; ) {
    if (arr1[i] !== arr2[i]) {
      return false;
    }
  }
  return true;
}

function getRandomInt(min, max) {
  return Math.floor(Math.random() * (max - min + 1)) + min;
}

function openSocket(endpoint, channel) {
  var ws_scheme = (window.location.protocol === "https:") ? 'wss://' : 'ws://',
      app_root = ws_scheme + location.host + '/',
      socket;

  socket = new ReconnectingWebSocket(
    app_root + endpoint + "?channel=" + channel
  );
  socket.debug = true;

  return socket;
}

function bindGameKeys(sendToBackend) {
  var directions = ["up", "down", "left", "right"];
  var lock = false;
  directions.forEach(function(direction) {
    Mousetrap.bind(direction, function() {
      if (!lock) {
        players.ego().move(direction);
        var msg = {
          type: "move",
          player: players.ego().id,
          move: direction
        };
        sendToBackend(msg);
      }
      lock = true;
      return false;
    });
    Mousetrap.bind(
      direction,
      function() {
        lock = false;
        return false;
      },
      "keyup"
    );
  });

  Mousetrap.bind("space", function () {
    var msg = {
      type: "plant_food",
      player: players.ego().id,
      position: players.ego().position
    };
    sendToBackend(msg);
  });

  function createBinding (key) {
    Mousetrap.bind(key[0].toLowerCase(), function () {
      players.ego().color = PLAYER_COLORS[key];
      var msg = {
        type: "change_color",
        player: players.ego().id,
        color: PLAYER_COLORS[key]
      };
      sendToBackend(msg);
    });
  }

  if (settings.mutable_colors) {
    for (var key in PLAYER_COLORS) {
      if (PLAYER_COLORS.hasOwnProperty(key)) {
        createBinding(key);
      }
    }
  }

}


$(document).ready(function() {
  var player_id = getUrlParameter('participant_id'),
      isSpectator = typeof player_id === 'undefined';
      
  players.ego_id = player_id;


  // Append the canvas.
  $("#grid").append(pixels.canvas);

  // Opt out of the experiment.
  $("#opt-out").click(function() {
    allow_exit();
    window.location.href = "/questionnaire?participant_id=" + player_id;
  });

  if (isSpectator) {
    $(".for-players").hide();
  }

  // Consent to the experiment.
  $("#go-to-experiment").click(function() {
    allow_exit();
    window.location.href = "/exp";
  });

  // Submit the questionnaire.
  $("#submit-questionnaire").click(function() {
    submitResponses();
  });

  $("#finish-reading").click(function() {
    $("#stimulus").hide();
    $("#response-form").show();
    $("#submit-response").removeClass("disabled");
    $("#submit-response").html("Submit");
  });

  $("#submit-response").click(function() {
    $("#submit-response").addClass("disabled");
    $("#submit-response").html("Sending...");

    var response = $("#reproduction").val();

    $("#reproduction").val("");

    reqwest({
      url: "/info/" + my_node_id,  // XXX my_node_id is undefined(?)
      method: "post",
      data: { contents: response, info_type: "Info" },
      success: function(resp) {
        console.log("Would call create_agent() if defined...");
      }
    });
  });

  if (settings.show_grid) {
    pixels.canvas.style.display = "inline";
  }

  if (settings.show_chatroom) {
    $("#chat").show();
  }

<<<<<<< HEAD

=======
  $(pixels.canvas).click(function(e) {
    donateToClicked(settings.donation);
  });
>>>>>>> c91c76a1

  var donateToClicked = function(amt) {
    var row = pixels2cells(mouse[1]),
        column = pixels2cells(mouse[0]),
        recipient = players.nearest(row, column),
        donor = players.ego(),
        msg;

    if (recipient.id !== donor.id) {
      msg = {
        type: "donation_submitted",
        recipient_id: recipient.id,
        donor_id: donor.id,
        amount: amt
      };
      sendToBackend(msg);
    }
  };

  var pixels2cells = function(pix) {
    return Math.floor(pix / (settings.block_size + settings.padding));
  };

  var onChatMessage = function (msg) {
    var name,
        entry;

    if (settings.pseudonyms) {
      name = players.get(msg.player_id).name;
    } else {
      name = "Player " + msg.player_index;
    }
    entry = "<span class='name'>" + name + ":</span> " + msg.contents;
    $("#messages").append($("<li>").html(entry));
    $("#chatlog").scrollTop($("#chatlog")[0].scrollHeight);
  };

  var onDonationProcessed = function (msg) {
    var ego = players.ego(),
        donor = players.get(msg.donor_id),
        recipient = players.get(msg.recipient_id),
        donor_name,
        recipient_name,
        entry;

    if (donor === ego) {
      donor_name = 'You';
    } else {
      donor_name = "Player " + donor.name;
    }

    if (recipient === ego) {
      recipient_name = 'you';
    } else {
      recipient_name = recipient.name;
    }

    entry = donor_name + " gave " + recipient_name + " " + msg.amount;
    if (msg.amount === 1) {
      entry += " point.";
    } else {
      entry += " points.";
    }
    $("#messages").append($("<li>").html(entry));
    $("#chatlog").scrollTop($("#chatlog")[0].scrollHeight);
  };

  var onGameStateChange = function (msg) {
    var ego,
        dollars,
        state;

    // Update remaining time.
    $("#time").html(Math.max(Math.round(msg.remaining_time), 0));

    // Update round.
    if (settings.num_rounds > 1) {
        $("#round").html(msg.round + 1);
    }

    // Update players.
    state = JSON.parse(msg.grid);
    players.update(state.players);
    ego = players.ego();

    // Update food.
    food = [];
    for (var j = 0; j < state.food.length; j++) {
      food.push(
        new Food({
          id: state.food[j].id,
          position: state.food[j].position,
          color: state.food[j].color
        })
      );
    }

    // Update walls if they haven't been created yet.
    if (walls.length === 0) {
      for (var k = 0; k < state.walls.length; k++) {
        walls.push(
          new Wall({
            position: state.walls[k].position,
            color: state.walls[k].color
          })
        );
      }
    }

    // Update displayed score.
    if (ego !== undefined) {
      $("#score").html(Math.round(ego.score));
      dollars = (ego.score * settings.dollars_per_point).toFixed(2);
      $("#dollars").html(dollars);

      window.state = msg.grid;
      window.ego = ego.id;
    }
  };

  function gameOver(msg) {
    $("#game-over").show();
    allow_exit();
    if (!isSpectator) {
      $("#dashboard").hide();
      $("#instructions").hide();
      $("#chat").hide();
      pixels.canvas.style.display = "none";
      window.location.href = "/questionnaire?participant_id=" + player_id;
    }
  }


  var socket = openSocket('chat', CHANNEL);
  
  socket.onopen = function (event) {
    data = {
      type: 'connect',
      player_id: isSpectator ? 'spectator' : player_id
    };
    sendToBackend(data);
  };

  socket.onmessage = function (event) {
    if (event.data.indexOf(CHANNEL_MARKER) !== 0) {
      console.log("Message was not on channel " + CHANNEL_MARKER + ". Ignoring.");
      return;
    }
    var msg = JSON.parse(event.data.substring(CHANNEL_MARKER.length));
    switch(msg.type) {
      case "chat":
        onChatMessage(msg);
        break;
      case "donation_processed":
        onDonationProcessed(msg);
        break;
      case "state":
        onGameStateChange(msg);
        break;
      case "stop":
        gameOver(msg);
        break;
      default:
        console.log("Unrecognized message type " + msg.type + ' from backend.');
    }
  };

  function sendToBackend(data, channel) {
    if (channel === undefined) {
      channel = CONTROL_CHANNEL;
    }
    var msg = JSON.stringify(data);
    console.log("Sending message to the " + channel + " channel: " + msg);
    socket.send(channel + ':' + msg);
  }


  $("form").submit(function() {
    var msg = {
      type: 'chat',
      contents: $("#message").val(),
      player_id: players.ego().id,
      timestamp: Date.now() - start
    };
    // send directly to all clients
    sendToBackend(msg, CHANNEL);
    $("#message").val("");
    return false;
  });


  if (!isSpectator) {
    // Main game keys:
    bindGameKeys(sendToBackend);
    // Donation click events:
    $(pixels.canvas).contextmenu(function(e) {
      e.preventDefault();
      donateToClicked(-settings.donation);
    });

    $(pixels.canvas).click(function(e) {
      donateToClicked(settings.donation);
    });    
  }

});

}(allow_exit, getUrlParameter, require, reqwest, settings, submitResponses));<|MERGE_RESOLUTION|>--- conflicted
+++ resolved
@@ -398,7 +398,7 @@
 $(document).ready(function() {
   var player_id = getUrlParameter('participant_id'),
       isSpectator = typeof player_id === 'undefined';
-      
+
   players.ego_id = player_id;
 
 
@@ -458,14 +458,6 @@
   if (settings.show_chatroom) {
     $("#chat").show();
   }
-
-<<<<<<< HEAD
-
-=======
-  $(pixels.canvas).click(function(e) {
-    donateToClicked(settings.donation);
-  });
->>>>>>> c91c76a1
 
   var donateToClicked = function(amt) {
     var row = pixels2cells(mouse[1]),
@@ -600,7 +592,7 @@
 
 
   var socket = openSocket('chat', CHANNEL);
-  
+
   socket.onopen = function (event) {
     data = {
       type: 'connect',
@@ -661,14 +653,9 @@
     // Main game keys:
     bindGameKeys(sendToBackend);
     // Donation click events:
-    $(pixels.canvas).contextmenu(function(e) {
-      e.preventDefault();
-      donateToClicked(-settings.donation);
-    });
-
     $(pixels.canvas).click(function(e) {
       donateToClicked(settings.donation);
-    });    
+    });
   }
 
 });
